import { Page } from '@playwright/test';

export const IS_MAC = process.platform === 'darwin';
export const IS_WINDOWS = process.platform === 'win32';
export const IS_LINUX = !IS_MAC && !IS_WINDOWS;

export const defaultPlayground = 'http://localhost:5173/';
export const emptyInput = 'input';
export const richTextBox = '.ql-editor';

function generateRandomRoomId() {
  return `virgo-${Math.random().toFixed(8).substring(2)}`;
}

export async function enterPlaygroundRoom(page: Page, room?: string) {
  if (!room) {
    room = generateRandomRoomId();
  }
  await page.goto(`${defaultPlayground}?room=${room}`);
  return room;
}

export async function enterPlaygroundWithList(page: Page) {
  const room = generateRandomRoomId();
  await page.goto(`${defaultPlayground}?init=list&room=${room}`);
}

async function keyDownCtrlOrMeta(page: Page) {
  if (IS_MAC) {
    await page.keyboard.down('Meta');
  } else {
    await page.keyboard.down('Control');
  }
}

async function keyUpCtrlOrMeta(page: Page) {
  if (IS_MAC) {
    await page.keyboard.up('Meta');
  } else {
    await page.keyboard.up('Control');
  }
}

export async function undoByKeyboard(page: Page) {
  await keyDownCtrlOrMeta(page);
  await page.keyboard.press('z');
  await keyUpCtrlOrMeta(page);
}

export async function redoByKeyboard(page: Page) {
  await keyDownCtrlOrMeta(page);
  await page.keyboard.down('Shift');
  await page.keyboard.press('z');
  await page.keyboard.up('Shift');
  await keyDownCtrlOrMeta(page);
}

export async function undoByClick(page: Page) {
  await page.click('text=Undo');
}

export async function redoByClick(page: Page) {
  await page.click('text=Redo');
}

export async function disconnectByClick(page: Page) {
  await page.click('text=Disconnect');
}

export async function connectByClick(page: Page) {
  await page.click('text=Connect');
}

export async function addListByClick(page: Page) {
  await page.click('text=Add List');
}

<<<<<<< HEAD
export async function mouseDragFromTo(
  page: Page,
  from: { x: number; y: number },
  to: { x: number; y: number }
) {
  const { x: x1, y: y1 } = from;
  const { x: x2, y: y2 } = to;
  await page.mouse.move(x1, y1);
  await page.mouse.down();
  await page.mouse.move(x2, y2);
=======
export async function shiftTab(page: Page) {
  await page.keyboard.down('Shift');
  await page.keyboard.press('Tab');
  await page.keyboard.up('Shift');
>>>>>>> 4fce79a8
}<|MERGE_RESOLUTION|>--- conflicted
+++ resolved
@@ -75,7 +75,6 @@
   await page.click('text=Add List');
 }
 
-<<<<<<< HEAD
 export async function mouseDragFromTo(
   page: Page,
   from: { x: number; y: number },
@@ -86,10 +85,10 @@
   await page.mouse.move(x1, y1);
   await page.mouse.down();
   await page.mouse.move(x2, y2);
-=======
+}
+
 export async function shiftTab(page: Page) {
   await page.keyboard.down('Shift');
   await page.keyboard.press('Tab');
   await page.keyboard.up('Shift');
->>>>>>> 4fce79a8
 }