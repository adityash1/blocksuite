--- conflicted
+++ resolved
@@ -856,12 +856,8 @@
 
   await switchEditorMode(page);
   await waitNextFrame(page);
-<<<<<<< HEAD
-  await page.dblclick('[data-block-id="1"]');
-=======
   await doubleClickBlockById(page, ids.frameId);
   await page.mouse.click(0, 0);
->>>>>>> 2b425e96
   await dragBetweenIndices(page, [2, 1], [0, 2]);
   await copyByKeyboard(page);
   await assertClipItems(page, 'text/plain', '34567');
