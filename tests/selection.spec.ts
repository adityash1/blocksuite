/* eslint-disable @typescript-eslint/no-non-null-assertion */
import type { Page } from '@playwright/test';
import { expect } from '@playwright/test';

import {
  addFrameByClick,
  copyByKeyboard,
  dragBetweenCoords,
  dragBetweenIndices,
  enterPlaygroundRoom,
  fillLine,
  focusRichText,
  focusTitle,
  getCursorBlockIdAndHeight,
  getIndexCoordinate,
  getQuillSelectionIndex,
  getQuillSelectionText,
  getSelectedTextByQuill,
  initEmptyParagraphState,
  initThreeLists,
  initThreeParagraphs,
  pasteByKeyboard,
  pressEnter,
  pressShiftTab,
  redoByKeyboard,
  resetHistory,
  SHORT_KEY,
  switchEditorMode,
  type,
  undoByKeyboard,
  waitNextFrame,
} from './utils/actions/index.js';
import {
  assertAlmostEqual,
  assertBlockCount,
  assertClipItems,
  assertDivider,
  assertRichTexts,
  assertSelection,
  assertStoreMatchJSX,
  assertTitle,
} from './utils/asserts.js';
import { test } from './utils/playwright.js';

test('click on blank area', async ({ page }) => {
  await enterPlaygroundRoom(page);
  await initEmptyParagraphState(page);
  await initThreeParagraphs(page);
  await assertRichTexts(page, ['123', '456', '789']);

  const above123 = await page.evaluate(() => {
    const paragraph = document.querySelector('[data-block-id="2"] p');
    const bbox = paragraph?.getBoundingClientRect() as DOMRect;
    return { x: bbox.left, y: bbox.top + 5 };
  });
  await page.mouse.click(above123.x, above123.y);
  await assertSelection(page, 0, 0, 0);

  const above456 = await page.evaluate(() => {
    const paragraph = document.querySelector('[data-block-id="3"] p');
    const bbox = paragraph?.getBoundingClientRect() as DOMRect;
    return { x: bbox.left, y: bbox.top + 5 };
  });
  await page.mouse.click(above456.x, above456.y);
  await assertSelection(page, 1, 0, 0);

  const below789 = await page.evaluate(() => {
    const paragraph = document.querySelector('[data-block-id="4"] p');
    const bbox = paragraph?.getBoundingClientRect() as DOMRect;
    return { x: bbox.left, y: bbox.bottom - 5 };
  });
  await page.mouse.click(below789.x, below789.y);
  await assertSelection(page, 2, 0, 0);
});

test('native range delete', async ({ page }) => {
  await enterPlaygroundRoom(page);
  await initEmptyParagraphState(page);
  await initThreeParagraphs(page);
  await assertRichTexts(page, ['123', '456', '789']);

  const topLeft123 = await page.evaluate(() => {
    const paragraph = document.querySelector('[data-block-id="2"] p');
    const bbox = paragraph?.getBoundingClientRect() as DOMRect;
    return { x: bbox.left + 1, y: bbox.top + 1 };
  });

  const bottomRight789 = await page.evaluate(() => {
    const paragraph = document.querySelector('[data-block-id="4"] p');
    const bbox = paragraph?.getBoundingClientRect() as DOMRect;
    return { x: bbox.right - 1, y: bbox.bottom - 1 };
  });

  // from top to bottom
  await dragBetweenCoords(page, topLeft123, bottomRight789);
  await page.keyboard.press('Backspace');
  await assertBlockCount(page, 'paragraph', 1);
  await assertRichTexts(page, ['\n']);

  await waitNextFrame(page);
  await undoByKeyboard(page);
  // FIXME
  // await assertRichTexts(page, ['123', '456', '789']);

  await redoByKeyboard(page);
  await assertRichTexts(page, ['\n']);
});

test('native range input', async ({ page }) => {
  await enterPlaygroundRoom(page);
  await initEmptyParagraphState(page);
  await initThreeParagraphs(page);
  await assertRichTexts(page, ['123', '456', '789']);

  const topLeft123 = await page.evaluate(() => {
    const paragraph = document.querySelector('[data-block-id="2"] p');
    const bbox = paragraph?.getBoundingClientRect() as DOMRect;
    return { x: bbox.left + 1, y: bbox.top + 1 };
  });

  const bottomRight789 = await page.evaluate(() => {
    const paragraph = document.querySelector('[data-block-id="4"] p');
    const bbox = paragraph?.getBoundingClientRect() as DOMRect;
    return { x: bbox.right - 1, y: bbox.bottom - 1 };
  });

  // from top to bottom
  await dragBetweenCoords(page, topLeft123, bottomRight789);
  await page.keyboard.press('a');
  await assertBlockCount(page, 'paragraph', 1);
  await assertRichTexts(page, ['a']);
});

test('native range selection backwards', async ({ page }) => {
  await enterPlaygroundRoom(page);
  await initEmptyParagraphState(page);
  await initThreeParagraphs(page);
  await assertRichTexts(page, ['123', '456', '789']);

  const topLeft123 = await page.evaluate(() => {
    const paragraph = document.querySelector('[data-block-id="2"] p');
    const bbox = paragraph?.getBoundingClientRect() as DOMRect;
    return { x: bbox.left, y: bbox.top - 2 };
  });

  const bottomRight789 = await page.evaluate(() => {
    const paragraph = document.querySelector('[data-block-id="4"] p');
    const bbox = paragraph?.getBoundingClientRect() as DOMRect;
    return { x: bbox.right, y: bbox.bottom };
  });

  // from bottom to top
  await dragBetweenCoords(page, bottomRight789, topLeft123);
  await page.keyboard.press('Backspace');
  await assertBlockCount(page, 'paragraph', 1);
  await assertRichTexts(page, ['\n']);

  await waitNextFrame(page);
  await undoByKeyboard(page);
  // FIXME
  // await assertRichTexts(page, ['123', '456', '789']);

  await redoByKeyboard(page);
  await assertRichTexts(page, ['\n']);
});

test('block level range delete', async ({ page }) => {
  await enterPlaygroundRoom(page);
  await initEmptyParagraphState(page);
  await initThreeParagraphs(page);
  await assertRichTexts(page, ['123', '456', '789']);
  await resetHistory(page);

  const above123 = await page.evaluate(() => {
    const paragraph = document.querySelector('[data-block-id="2"] p');
    const bbox = paragraph?.getBoundingClientRect() as DOMRect;
    return { x: bbox.left, y: bbox.top - 10 };
  });

  const below789 = await page.evaluate(() => {
    const paragraph = document.querySelector('[data-block-id="4"] p');
    const bbox = paragraph?.getBoundingClientRect() as DOMRect;
    return { x: bbox.right - 10, y: bbox.bottom + 10 };
  });

  await dragBetweenCoords(page, below789, above123);
  await page.keyboard.press('Backspace');
  await assertBlockCount(page, 'paragraph', 1);
  await assertRichTexts(page, ['\n']);

  await waitNextFrame(page);
  await undoByKeyboard(page);
  // FIXME
  // await assertRichTexts(page, ['123', '456', '789']);

  await redoByKeyboard(page);
  await assertRichTexts(page, ['\n']);
});

test('cursor move up and down', async ({ page }) => {
  await enterPlaygroundRoom(page);
  await initEmptyParagraphState(page);
  await focusRichText(page);
  await type(page, 'arrow down test 1');
  await pressEnter(page);
  await type(page, 'arrow down test 2');
  for (let i = 0; i < 3; i++) {
    await page.keyboard.press('ArrowLeft');
  }
  await page.keyboard.press('ArrowUp');
  const indexOne = await getQuillSelectionIndex(page);
  const textOne = await getQuillSelectionText(page);
  expect(indexOne).toBe(14);
  expect(textOne).toBe('arrow down test 1\n');
  for (let i = 0; i < 3; i++) {
    await page.keyboard.press('ArrowLeft');
  }
  await page.keyboard.press('ArrowDown');
  const indexTwo = await getQuillSelectionIndex(page);
  const textTwo = await getQuillSelectionText(page);
  expect(indexTwo).toBe(11);
  expect(textTwo).toBe('arrow down test 2\n');
});

test('cursor move to up and down with children block', async ({ page }) => {
  await enterPlaygroundRoom(page);
  await initEmptyParagraphState(page);
  await focusRichText(page);
  await type(page, 'arrow down test 1');
  await pressEnter(page);
  await type(page, 'arrow down test 2');
  await page.keyboard.press('Tab');
  for (let i = 0; i <= 17; i++) {
    await page.keyboard.press('ArrowRight');
  }
  await pressEnter(page);
  await type(page, 'arrow down test 3');
  await pressShiftTab(page);
  for (let i = 0; i < 2; i++) {
    await page.keyboard.press('ArrowRight');
  }
  await page.keyboard.press('ArrowUp');
  const indexOne = await getQuillSelectionIndex(page);
  const textOne = await getQuillSelectionText(page);
  await expect(textOne).toBe('arrow down test 2\n');
  await expect(indexOne).toBe(13);
  for (let i = 0; i < 3; i++) {
    await page.keyboard.press('ArrowLeft');
  }
  await page.keyboard.press('ArrowUp');
  const indexTwo = await getQuillSelectionIndex(page);
  const textTwo = await getQuillSelectionText(page);
  await expect(textTwo).toBe('arrow down test 1\n');
  await expect(indexTwo).toBeGreaterThanOrEqual(12);
  await expect(indexTwo).toBeLessThanOrEqual(17);
  await page.keyboard.press('ArrowDown');
  const textThree = await getQuillSelectionText(page);
  await expect(textThree).toBe('arrow down test 2\n');
});

test('cursor move left and right', async ({ page }) => {
  await enterPlaygroundRoom(page);
  await initEmptyParagraphState(page);
  await focusRichText(page);
  await type(page, 'arrow down test 1');
  await pressEnter(page);
  await type(page, 'arrow down test 2');
  for (let i = 0; i < 18; i++) {
    await page.keyboard.press('ArrowLeft');
  }
  const indexOne = await getQuillSelectionIndex(page);
  await expect(indexOne).toBe(17);
  await page.keyboard.press('ArrowRight');
  const indexTwo = await getQuillSelectionIndex(page);
  await expect(indexTwo).toBe(0);
});

test('cursor move up at edge of the second line', async ({ page }) => {
  await enterPlaygroundRoom(page);
  await initEmptyParagraphState(page);
  await focusRichText(page);
  await pressEnter(page);
  const [id, height] = await getCursorBlockIdAndHeight(page);
  if (id && height) {
    await fillLine(page, true);
    await page.keyboard.press('ArrowLeft');
    await page.keyboard.press('ArrowUp');
    const [currentId] = await getCursorBlockIdAndHeight(page);
    await expect(currentId).toBe(id);
  }
});

test('cursor move down at edge of the last line', async ({ page }) => {
  await enterPlaygroundRoom(page);
  await initEmptyParagraphState(page);
  await focusRichText(page);
  await pressEnter(page);
  const [id] = await getCursorBlockIdAndHeight(page);
  await page.keyboard.press('ArrowUp');
  const [, height] = await getCursorBlockIdAndHeight(page);
  if (id && height) {
    await fillLine(page, true);
    await page.keyboard.press('ArrowLeft');
    await page.keyboard.press('ArrowDown');
    const [currentId] = await getCursorBlockIdAndHeight(page);
    await expect(currentId).toBe(id);
  }
});

test.skip('cursor move up and down through frame', async ({ page }) => {
  await enterPlaygroundRoom(page);
  await initEmptyParagraphState(page);
  await addFrameByClick(page);
  await focusRichText(page, 0);
  let currentId: string | null = null;
  const [id] = await getCursorBlockIdAndHeight(page);
  await page.keyboard.press('ArrowDown');
  currentId = (await getCursorBlockIdAndHeight(page))[0];
  await expect(id).not.toBe(currentId);
  await page.keyboard.press('ArrowUp');
  currentId = (await getCursorBlockIdAndHeight(page))[0];
  await expect(id).toBe(currentId);
});

test('double click choose words', async ({ page }) => {
  await enterPlaygroundRoom(page);
  await initEmptyParagraphState(page);
  await focusRichText(page);
  await type(page, 'hello block suite');
  await assertRichTexts(page, ['hello block suite']);
  const helloPosition = await page.evaluate(() => {
    const paragraph = document.querySelector('[data-block-id="2"] p');
    const rect = paragraph?.getBoundingClientRect() as DOMRect;
    return { x: rect.left + 2, y: rect.top + 8 };
  });
  await page.mouse.dblclick(helloPosition.x, helloPosition.y);
  const text = await page.evaluate(() => {
    let text = '';
    const selection = window.getSelection();
    if (selection) {
      text = selection.toString();
    }
    return text;
  });
  expect(text).toBe('hello');
});

// XXX: Doesn't simulate full user operation due to backspace cursor issue in Playwright.
test('select all and delete', async ({ page }) => {
  await enterPlaygroundRoom(page);
  await initEmptyParagraphState(page);
  await initThreeParagraphs(page);
  await assertRichTexts(page, ['123', '456', '789']);

  await page.evaluate(() => {
    const defaultPage = document.querySelector('affine-default-page')!;
    const rect = defaultPage.getBoundingClientRect();
    // dont focus any block
    defaultPage.selection.state.focusedBlockIndex = -1;
    defaultPage.selection.selectBlocksByRect(rect);
  });

  await page.keyboard.press('Backspace');
  await focusRichText(page, 0);
  await type(page, 'abc');
  await assertRichTexts(page, ['abc']);
});

test('select all text with dragging and delete', async ({ page }) => {
  await enterPlaygroundRoom(page);
  await initEmptyParagraphState(page);
  await initThreeParagraphs(page);
  await assertRichTexts(page, ['123', '456', '789']);

  await dragBetweenIndices(page, [0, 0], [2, 3]);
  await page.keyboard.press('Backspace', { delay: 50 });
  await type(page, 'abc');
  const textOne = await getQuillSelectionText(page);
  expect(textOne).toBe('abc\n');
});

test('select text leaving a few words in the last line and delete', async ({
  page,
}) => {
  await enterPlaygroundRoom(page);
  await initEmptyParagraphState(page);
  await initThreeParagraphs(page);
  await assertRichTexts(page, ['123', '456', '789']);

  await dragBetweenIndices(page, [0, 0], [2, 1]);
  await page.keyboard.press('Backspace');
  await type(page, 'abc');
  const textOne = await getQuillSelectionText(page);
  expect(textOne).toBe('abc89\n');
});

test('select text in the same line with dragging leftward and move outside the affine-frame', async ({
  page,
}) => {
  await enterPlaygroundRoom(page);
  await initEmptyParagraphState(page);
  await initThreeParagraphs(page);
  await assertRichTexts(page, ['123', '456', '789']);

  const frameLeft = await page.evaluate(() => {
    const frame = document.querySelector('affine-frame');
    if (!frame) {
      throw new Error();
    }
    return frame.getBoundingClientRect().left;
  });

  // `456`
  const blockRect = await page.evaluate(() => {
    const block = document.querySelector('[data-block-id="3"]');
    if (!block) {
      throw new Error();
    }
    return block.getBoundingClientRect();
  });

  await dragBetweenIndices(
    page,
    [1, 3],
    [1, 0],
    { x: 0, y: 0 },
    { x: 0, y: 0 },
    {
      async beforeMouseUp() {
        await page.mouse.move(
          frameLeft - 1,
          blockRect.top + blockRect.height / 2
        );
      },
    }
  );
  await page.keyboard.press('Backspace', { delay: 50 });
  await type(page, 'abc');
  await assertRichTexts(page, ['123', 'abc', '789']);
});

// FIXME: https://github.com/toeverything/blocksuite/issues/1066
test.skip('select text in the same line with dragging rightward and move outside the affine-frame', async ({
  page,
}) => {
  await enterPlaygroundRoom(page);
  await initEmptyParagraphState(page);
  await initThreeParagraphs(page);
  await assertRichTexts(page, ['123', '456', '789']);

  const frameRight = await page.evaluate(() => {
    const frame = document.querySelector('affine-frame');
    if (!frame) {
      throw new Error();
    }
    return frame.getBoundingClientRect().right;
  });

  // `456`
  const blockRect = await page.evaluate(() => {
    const block = document.querySelector('[data-block-id="3"]');
    if (!block) {
      throw new Error();
    }
    return block.getBoundingClientRect();
  });

  await dragBetweenIndices(
    page,
    [1, 0],
    [1, 3],
    { x: 0, y: 0 },
    { x: 0, y: 0 },
    {
      async beforeMouseUp() {
        await page.mouse.move(
          frameRight + 1,
          blockRect.top + blockRect.height / 2
        );
      },
    }
  );
  await page.keyboard.press('Backspace', { delay: 50 });
  await type(page, 'abc');
  const textOne = await getQuillSelectionText(page);
  expect(textOne).toBe('abc\n');
});

test('select text in the same line with dragging rightward and press enter create block', async ({
  page,
}) => {
  await enterPlaygroundRoom(page);
  await initEmptyParagraphState(page);
  await initThreeParagraphs(page);
  await assertRichTexts(page, ['123', '456', '789']);
  // blur the editor
  await page.mouse.click(0, 0);
  const above123 = await page.evaluate(() => {
    const paragraph = document.querySelector('[data-block-id="2"] p');
    const bbox = paragraph?.getBoundingClientRect() as DOMRect;
    return { x: bbox.left - 20, y: bbox.top - 20 };
  });
  const below789 = await page.evaluate(() => {
    const paragraph = document.querySelector('[data-block-id="4"] p');
    const bbox = paragraph?.getBoundingClientRect() as DOMRect;
    return { x: bbox.right + 30, y: bbox.bottom + 50 };
  });

  await dragBetweenCoords(page, below789, above123, {
    steps: 50,
  });
  await page.keyboard.press('Enter', { delay: 50 });
  await type(page, 'abc');
  await assertRichTexts(page, ['123', '456', '789', 'abc']);
});

async function clickListIcon(page: Page, i = 0) {
  const locator = page.locator('.affine-list-block__prefix').nth(i);
  await locator.click();
}

test('click the list icon to select', async ({ page }) => {
  await enterPlaygroundRoom(page);
  await initEmptyParagraphState(page);
  await initThreeLists(page);
  await assertRichTexts(page, ['123', '456', '789']);
  await clickListIcon(page, 0);
  await copyByKeyboard(page);
  await pasteByKeyboard(page);
  await assertRichTexts(page, ['123', '123', '456', '789']);
  await clickListIcon(page, 2);
  await copyByKeyboard(page);
  await pasteByKeyboard(page);
  await assertRichTexts(page, ['123', '123', '456', '789', '456', '789']);
  await clickListIcon(page, 4);
  await page.keyboard.press('Backspace', { delay: 50 });
  await assertRichTexts(page, ['123', '123', '456', '789', '\n']);
  // FIXME
  // This should be ['123', '123', '456', '789'] but there is another bug affecting it
  await clickListIcon(page, 1);
  await page.keyboard.press('Backspace', { delay: 50 });
  await assertRichTexts(page, ['123', '\n', '456', '789']);
  // FIXME
  // This should be ['123','456','789'] but there is another bug affecting it
});

test('drag to select tagged text, and copy', async ({ page }) => {
  await enterPlaygroundRoom(page);
  await initEmptyParagraphState(page);

  await focusRichText(page);
  await page.keyboard.insertText('123456789');
  await assertRichTexts(page, ['123456789']);

  await dragBetweenIndices(page, [0, 1], [0, 3]);
  page.keyboard.press(`${SHORT_KEY}+B`);
  await dragBetweenIndices(page, [0, 0], [0, 5]);
  page.keyboard.press(`${SHORT_KEY}+C`);
  const textOne = await getSelectedTextByQuill(page);
  expect(textOne).toBe('12345');
});

test('drag to select tagged text, and input character', async ({ page }) => {
  await enterPlaygroundRoom(page);
  await initEmptyParagraphState(page);

  await focusRichText(page);
  await page.keyboard.insertText('123456789');
  await assertRichTexts(page, ['123456789']);

  await dragBetweenIndices(page, [0, 1], [0, 3]);
  page.keyboard.press(`${SHORT_KEY}+B`);
  await dragBetweenIndices(page, [0, 0], [0, 5]);
  await type(page, '1');
  const textOne = await getQuillSelectionText(page);
  expect(textOne).toBe('16789\n');
});

test('selection on heavy page', async ({ page }) => {
  await page
    .locator('body')
    .evaluate(element => (element.style.padding = '50px'));
  await enterPlaygroundRoom(page);
  await initEmptyParagraphState(page);
  await focusRichText(page);
  for (let i = 0; i < 5; i++) {
    await page.keyboard.insertText(`Line ${i + 1}`);
    await pressEnter(page);
  }
  const [first, last] = await page.evaluate(() => {
    const first = document.querySelector('[data-block-id="2"]');
    if (!first) {
      throw new Error();
    }

    const last = document.querySelector('[data-block-id="6"]');
    if (!last) {
      throw new Error();
    }
    return [first.getBoundingClientRect(), last.getBoundingClientRect()];
  });
  await dragBetweenCoords(
    page,
    {
      x: first.x - 1,
      y: first.y - 1,
    },
    {
      x: last.x + 1,
      y: last.y + 1,
    },
    {
      beforeMouseUp: async () => {
        const rect = await page
          .locator('.affine-page-frame-selection-rect')
          .evaluate(element => element.getBoundingClientRect());
        assertAlmostEqual(rect.x, first.x - 1, 1);
        assertAlmostEqual(rect.y, first.y - 1, 1);
        assertAlmostEqual(rect.right, last.x + 1, 1);
        assertAlmostEqual(rect.bottom, last.y + 1, 1);
      },
    }
  );
  const rectNum = await page.evaluate(() => {
    const container = document.querySelector(
      '.affine-page-selected-rects-container'
    );
    return container?.children.length;
  });
  expect(rectNum).toBe(5);
});

// Refs: https://github.com/toeverything/blocksuite/issues/1004
test('Change title when first content is divider', async ({ page }) => {
  await enterPlaygroundRoom(page);
  await initEmptyParagraphState(page);
  await focusRichText(page);
  await type(page, '--- ');
  await assertDivider(page, 1);
  await focusTitle(page);
  await type(page, 'title');
  await assertTitle(page, 'title');
});

test('ArrowUp and ArrowDown to select divider and copy', async ({ page }) => {
  await enterPlaygroundRoom(page);
  await initEmptyParagraphState(page);
  await focusRichText(page);
  await type(page, '--- ');
  await assertDivider(page, 1);
  await page.keyboard.press('ArrowUp');
  await copyByKeyboard(page);
  await page.keyboard.press('ArrowDown');
  await pasteByKeyboard(page);
  await assertDivider(page, 2);
});

test('Delete the blank line between two dividers', async ({ page }) => {
  await enterPlaygroundRoom(page);
  await initEmptyParagraphState(page);
  await focusRichText(page);
  await type(page, '--- ');
  await assertDivider(page, 1);

  await pressEnter(page);
  await type(page, '--- ');
  await page.keyboard.press('ArrowUp');
  await page.keyboard.press('ArrowUp');
  await page.keyboard.press('Backspace');
  await assertDivider(page, 2);
  await assertRichTexts(page, ['\n']);
});

test('should delete line with content after divider should not lost content', async ({
  page,
}) => {
  await enterPlaygroundRoom(page);
  await initEmptyParagraphState(page);
  await focusRichText(page);
  await type(page, '--- ');
  await type(page, '123');
  await assertDivider(page, 1);
  // Jump to line start
  page.keyboard.press(`${SHORT_KEY}+ArrowLeft`);
  await page.keyboard.press('Backspace');
  await page.waitForTimeout(10);
  await page.keyboard.press('Backspace');
  await assertDivider(page, 0);
  await assertRichTexts(page, ['\n', '123']);
});

test('the cursor should move to closest editor block when clicking outside container', async ({
  page,
}) => {
  await enterPlaygroundRoom(page);
  await initEmptyParagraphState(page);
  await initThreeParagraphs(page);
  await assertRichTexts(page, ['123', '456', '789']);

  const rect = await page.evaluate(() => {
    const secondRichText = document.querySelector(
      '[data-block-id="3"] .ql-editor'
    );
    if (!secondRichText) {
      throw new Error();
    }

    return secondRichText.getBoundingClientRect();
  });

  await page.mouse.move(rect.left - 50, rect.top + 5);
  await page.mouse.down();
  await page.mouse.up();

  await page.keyboard.press('Backspace');
  await assertRichTexts(page, ['123456', '789']);

  await undoByKeyboard(page);
  await page.mouse.move(rect.right + 50, rect.top + 5);
  await page.mouse.down();
  await page.mouse.up();

  await page.keyboard.press('Backspace');
  await assertRichTexts(page, ['123', '45', '789']);
});

test('should not crash when mouse over the left side of the list block prefix', async ({
  page,
}) => {
  await enterPlaygroundRoom(page);
  await initEmptyParagraphState(page);
  await initThreeLists(page);
  await assertRichTexts(page, ['123', '456', '789']);
  await dragBetweenIndices(page, [1, 2], [1, 0]);
  await copyByKeyboard(page);
  await assertClipItems(page, 'text/plain', '45');

  // `456`
  const prefixIconRect = await page.evaluate(() => {
    const block = document.querySelector('[data-block-id="4"]');
    if (!block) {
      throw new Error();
    }
    const prefixIcon = block.querySelector('.affine-list-block__prefix ');
    if (!prefixIcon) {
      throw new Error();
    }
    return prefixIcon.getBoundingClientRect();
  });

  await dragBetweenIndices(
    page,
    [1, 2],
    [1, 0],
    { x: 0, y: 0 },
    { x: 0, y: 0 },
    {
      beforeMouseUp: async () => {
        await page.mouse.move(prefixIconRect.left - 1, prefixIconRect.top);
      },
    }
  );

  await copyByKeyboard(page);
  await assertClipItems(page, 'text/plain', '45');
});

test('should set the last block to end the range after when leaving the affine-frame', async ({
  page,
}) => {
  await enterPlaygroundRoom(page);
  await initEmptyParagraphState(page);
  await initThreeParagraphs(page);
  await assertRichTexts(page, ['123', '456', '789']);

  await dragBetweenIndices(page, [0, 2], [2, 1]);
  await copyByKeyboard(page);
  await assertClipItems(page, 'text/plain', '34567');
  // blur
  await page.mouse.click(0, 0);

  await dragBetweenIndices(
    page,
    [0, 2],
    [2, 1],
    { x: 0, y: 0 },
    { x: 0, y: 30 } // drag below the bottom of the last block
  );
  await copyByKeyboard(page);
  await assertClipItems(page, 'text/plain', '3456789');
});

test('should set the first block to start the range before when leaving the affine-frame-block-container', async ({
  page,
}) => {
  await enterPlaygroundRoom(page);
  await initEmptyParagraphState(page);
  await initThreeParagraphs(page);
  await assertRichTexts(page, ['123', '456', '789']);

  await dragBetweenIndices(page, [2, 1], [0, 2]);
  await copyByKeyboard(page);
  await assertClipItems(page, 'text/plain', '34567');
  // blur
  await page.mouse.click(0, 0);

  await dragBetweenIndices(
    page,
    [2, 1],
    [0, 2],
    { x: 0, y: 0 },
    { x: 0, y: -30 } // drag above the top of the first block
  );
  await copyByKeyboard(page);
  await assertClipItems(page, 'text/plain', '1234567');
});

test('should select texts on cross-frame dragging', async ({ page }) => {
  await enterPlaygroundRoom(page);
  const { pageId } = await initEmptyParagraphState(page);
  await initThreeParagraphs(page);

  await initEmptyParagraphState(page, pageId);

  // focus last block in first frame
  await focusRichText(page, 2);
  // goto next frame
  await page.keyboard.press('ArrowDown');
  await type(page, 'ABC');

  await assertRichTexts(page, ['123', '456', '789', 'ABC']);

  // blur
  await page.mouse.click(0, 0);

  await dragBetweenIndices(
    page,
    [0, 2],
    [3, 1],
    { x: 0, y: 0 },
    { x: 0, y: 30 } // drag below the bottom of the last block
  );

  await copyByKeyboard(page);
  await assertClipItems(page, 'text/plain', '3456789ABC');
});

test('should select full text of the first block when leaving the affine-frame-block-container in edgeless mode', async ({
  page,
}) => {
  await enterPlaygroundRoom(page);
  await initEmptyParagraphState(page);
  await initThreeParagraphs(page);
  await assertRichTexts(page, ['123', '456', '789']);

  await switchEditorMode(page);
  await waitNextFrame(page);
  await page.dblclick('[data-block-id="1"]');
  await dragBetweenIndices(page, [2, 1], [0, 2]);
  await copyByKeyboard(page);
  await assertClipItems(page, 'text/plain', '34567');

  const containerRect = await page.evaluate(() => {
    const container = document.querySelector('.affine-frame-block-container');
    if (!container) {
      throw new Error();
    }
    return container.getBoundingClientRect();
  });

  await dragBetweenIndices(
    page,
    [2, 1],
    [0, 2],
    { x: 0, y: 0 },
    { x: 0, y: 0 }, // drag above the top of the first block
    {
      beforeMouseUp: async () => {
        await page.mouse.move(containerRect.left, containerRect.top - 30);
      },
    }
  );
  await copyByKeyboard(page);
  await assertClipItems(page, 'text/plain', '1234567');
});

test('should add a new line when clicking the bottom of the last non-text block', async ({
  page,
}) => {
  await enterPlaygroundRoom(page);
  await initEmptyParagraphState(page);
  await initThreeParagraphs(page);
  await assertRichTexts(page, ['123', '456', '789']);
  await pressEnter(page);

  // code block
  await type(page, '```');
  await pressEnter(page);

  const locator = page.locator('affine-code');
  await expect(locator).toBeVisible();

  const rect = await page.evaluate(() => {
    const secondRichText = document.querySelector('affine-code');
    if (!secondRichText) {
      throw new Error();
    }

    return secondRichText.getBoundingClientRect();
  });
  await page.mouse.click(rect.left + rect.width / 2, rect.bottom + 10);
  await type(page, 'ABC');
  await assertRichTexts(page, [
    '123',
    '456',
    '789',
    `
`, // code block
    'ABC',
  ]);
});

test('should select texts on dragging around the page', async ({ page }) => {
  await enterPlaygroundRoom(page);
  await initEmptyParagraphState(page);
  await initThreeParagraphs(page);
  await assertRichTexts(page, ['123', '456', '789']);

  const coord = await getIndexCoordinate(page, [1, 2]);

  // blur
  await page.mouse.click(0, 0);
  await page.mouse.move(coord.x, coord.y);
  await page.mouse.down();
  // ←
  await page.mouse.move(coord.x - 20, coord.y);
  await page.mouse.up();
  expect(await getSelectedTextByQuill(page)).toBe('45');

  // blur
  await page.mouse.click(0, 0);
  await page.mouse.move(coord.x, coord.y);
  await page.mouse.down();
  // ←
  await page.mouse.move(coord.x - 20, coord.y);
  // ↓
  await page.mouse.move(coord.x - 20, coord.y + 90);
  await page.mouse.up();
  await page.keyboard.press('Backspace');
  await assertRichTexts(page, ['123', '45']);

  await waitNextFrame(page);
  await undoByKeyboard(page);

  // blur
  await page.mouse.click(0, 0);
  await page.mouse.move(coord.x, coord.y);
  await page.mouse.down();
  // →
  await page.mouse.move(coord.x + 20, coord.y);
  // ↓
  await page.mouse.move(coord.x + 20, coord.y + 90);
  await page.mouse.up();
  await page.keyboard.press('Backspace');
  await assertRichTexts(page, ['123', '45']);
});

<<<<<<< HEAD
// ↑
test('should keep selection state when scrolling backward', async ({
  page,
}) => {
  await enterPlaygroundRoom(page);
  await initEmptyParagraphState(page);
  await initThreeParagraphs(page);

  await assertRichTexts(page, ['123', '456', '789']);

  for (let i = 0; i < 6; i++) {
    await pressEnter(page);
  }

  await type(page, '987');
  await pressEnter(page);
  await type(page, '654');
  await pressEnter(page);
  await type(page, '321');

  const data = new Array(5).fill(`
`);
  data.unshift(...['123', '456', '789']);
  data.push(...['987', '654', '321']);
  await assertRichTexts(page, data);

  const [viewport, container, distance] = await page.evaluate(() => {
    const viewport = document.querySelector('.affine-default-viewport');
    if (!viewport) {
      throw new Error();
    }
    const distance = viewport.scrollHeight - viewport.clientHeight;
    viewport.scrollTo(0, distance);

    const container = viewport.querySelector(
      '.affine-block-children-container'
    );
    if (!container) {
      throw new Error();
    }
    return [
      viewport.getBoundingClientRect(),
      container.getBoundingClientRect(),
      distance,
    ] as const;
  });

  await page.mouse.move(0, 0);

  await dragBetweenCoords(
    page,
    {
      x: container.right + 1,
      y: viewport.height - 1,
    },
    {
      x: container.right - 1,
      y: 1,
    },
    {
      // dont release mouse
      beforeMouseUp: async () => {
        await new Promise(resolve => {
          const count = distance / (10 * 0.25);
          setTimeout(resolve, (1000 / 60) * count);
        });
      },
    }
  );

  const [total, scrollTop] = await page.evaluate(() => {
    const viewport = document.querySelector('.affine-default-viewport');
    if (!viewport) {
      throw new Error();
    }

    return [
      viewport.querySelector('.affine-page-selected-rects-container')?.children
        .length || 0,
      viewport.scrollTop,
    ] as const;
  });

  expect(total).toBe(3 + 5 + 3);
  expect(scrollTop).toBe(0);
});

// ↓
test('should keep selection state when scrolling forward', async ({ page }) => {
  await enterPlaygroundRoom(page);
  await initEmptyParagraphState(page);
  await initThreeParagraphs(page);

  await assertRichTexts(page, ['123', '456', '789']);

  for (let i = 0; i < 6; i++) {
    await pressEnter(page);
  }

  await type(page, '987');
  await pressEnter(page);
  await type(page, '654');
  await pressEnter(page);
  await type(page, '321');

  const data = new Array(5).fill(`
`);
  data.unshift(...['123', '456', '789']);
  data.push(...['987', '654', '321']);
  await assertRichTexts(page, data);

  const [viewport, container, distance] = await page.evaluate(() => {
    const viewport = document.querySelector('.affine-default-viewport');
    if (!viewport) {
      throw new Error();
    }
    const distance = viewport.scrollHeight - viewport.clientHeight;

    const container = viewport.querySelector(
      '.affine-block-children-container'
    );
    if (!container) {
      throw new Error();
    }
    return [
      viewport.getBoundingClientRect(),
      container.getBoundingClientRect(),
      distance,
    ] as const;
  });

  await page.mouse.move(0, 0);

  await dragBetweenCoords(
    page,
    {
      x: container.right + 1,
      y: 1,
    },
    {
      x: container.right - 1,
      y: viewport.height - 1,
    },
    {
      // dont release mouse
      beforeMouseUp: async () => {
        await new Promise(resolve => {
          const count = distance / (10 * 0.25);
          setTimeout(resolve, (1000 / 60) * count);
        });
      },
    }
  );

  const [total, scrollTop] = await page.evaluate(() => {
    const viewport = document.querySelector('.affine-default-viewport');
    if (!viewport) {
      throw new Error();
    }

    return [
      viewport.querySelector('.affine-page-selected-rects-container')?.children
        .length || 0,
      viewport.scrollTop,
    ] as const;
  });

  expect(total).toBe(3 + 5 + 3);
  expect(Math.ceil(scrollTop)).toBe(distance);
=======
test('should indent multi-selection block', async ({ page }) => {
  await enterPlaygroundRoom(page);
  await initEmptyParagraphState(page);
  await initThreeParagraphs(page);
  await assertRichTexts(page, ['123', '456', '789']);
  const topLeft456 = await page.evaluate(() => {
    const paragraph = document.querySelector('[data-block-id="3"] p');
    const bbox = paragraph?.getBoundingClientRect() as DOMRect;
    return { x: bbox.left + 1, y: bbox.top + 1 };
  });

  const bottomRight789 = await page.evaluate(() => {
    const paragraph = document.querySelector('[data-block-id="4"] p');
    const bbox = paragraph?.getBoundingClientRect() as DOMRect;
    return { x: bbox.right - 1, y: bbox.bottom - 1 };
  });

  // from top to bottom
  await dragBetweenCoords(page, topLeft456, bottomRight789);

  await page.keyboard.press('Tab');

  await assertStoreMatchJSX(
    page,
    `<affine:page
  prop:title=""
>
  <affine:frame>
    <affine:paragraph
      prop:text="123"
      prop:type="text"
    >
      <affine:paragraph
        prop:text="456"
        prop:type="text"
      />
      <affine:paragraph
        prop:text="789"
        prop:type="text"
      />
    </affine:paragraph>
  </affine:frame>
</affine:page>`
  );
>>>>>>> b55e9fe6
});<|MERGE_RESOLUTION|>--- conflicted
+++ resolved
@@ -965,177 +965,6 @@
   await assertRichTexts(page, ['123', '45']);
 });
 
-<<<<<<< HEAD
-// ↑
-test('should keep selection state when scrolling backward', async ({
-  page,
-}) => {
-  await enterPlaygroundRoom(page);
-  await initEmptyParagraphState(page);
-  await initThreeParagraphs(page);
-
-  await assertRichTexts(page, ['123', '456', '789']);
-
-  for (let i = 0; i < 6; i++) {
-    await pressEnter(page);
-  }
-
-  await type(page, '987');
-  await pressEnter(page);
-  await type(page, '654');
-  await pressEnter(page);
-  await type(page, '321');
-
-  const data = new Array(5).fill(`
-`);
-  data.unshift(...['123', '456', '789']);
-  data.push(...['987', '654', '321']);
-  await assertRichTexts(page, data);
-
-  const [viewport, container, distance] = await page.evaluate(() => {
-    const viewport = document.querySelector('.affine-default-viewport');
-    if (!viewport) {
-      throw new Error();
-    }
-    const distance = viewport.scrollHeight - viewport.clientHeight;
-    viewport.scrollTo(0, distance);
-
-    const container = viewport.querySelector(
-      '.affine-block-children-container'
-    );
-    if (!container) {
-      throw new Error();
-    }
-    return [
-      viewport.getBoundingClientRect(),
-      container.getBoundingClientRect(),
-      distance,
-    ] as const;
-  });
-
-  await page.mouse.move(0, 0);
-
-  await dragBetweenCoords(
-    page,
-    {
-      x: container.right + 1,
-      y: viewport.height - 1,
-    },
-    {
-      x: container.right - 1,
-      y: 1,
-    },
-    {
-      // dont release mouse
-      beforeMouseUp: async () => {
-        await new Promise(resolve => {
-          const count = distance / (10 * 0.25);
-          setTimeout(resolve, (1000 / 60) * count);
-        });
-      },
-    }
-  );
-
-  const [total, scrollTop] = await page.evaluate(() => {
-    const viewport = document.querySelector('.affine-default-viewport');
-    if (!viewport) {
-      throw new Error();
-    }
-
-    return [
-      viewport.querySelector('.affine-page-selected-rects-container')?.children
-        .length || 0,
-      viewport.scrollTop,
-    ] as const;
-  });
-
-  expect(total).toBe(3 + 5 + 3);
-  expect(scrollTop).toBe(0);
-});
-
-// ↓
-test('should keep selection state when scrolling forward', async ({ page }) => {
-  await enterPlaygroundRoom(page);
-  await initEmptyParagraphState(page);
-  await initThreeParagraphs(page);
-
-  await assertRichTexts(page, ['123', '456', '789']);
-
-  for (let i = 0; i < 6; i++) {
-    await pressEnter(page);
-  }
-
-  await type(page, '987');
-  await pressEnter(page);
-  await type(page, '654');
-  await pressEnter(page);
-  await type(page, '321');
-
-  const data = new Array(5).fill(`
-`);
-  data.unshift(...['123', '456', '789']);
-  data.push(...['987', '654', '321']);
-  await assertRichTexts(page, data);
-
-  const [viewport, container, distance] = await page.evaluate(() => {
-    const viewport = document.querySelector('.affine-default-viewport');
-    if (!viewport) {
-      throw new Error();
-    }
-    const distance = viewport.scrollHeight - viewport.clientHeight;
-
-    const container = viewport.querySelector(
-      '.affine-block-children-container'
-    );
-    if (!container) {
-      throw new Error();
-    }
-    return [
-      viewport.getBoundingClientRect(),
-      container.getBoundingClientRect(),
-      distance,
-    ] as const;
-  });
-
-  await page.mouse.move(0, 0);
-
-  await dragBetweenCoords(
-    page,
-    {
-      x: container.right + 1,
-      y: 1,
-    },
-    {
-      x: container.right - 1,
-      y: viewport.height - 1,
-    },
-    {
-      // dont release mouse
-      beforeMouseUp: async () => {
-        await new Promise(resolve => {
-          const count = distance / (10 * 0.25);
-          setTimeout(resolve, (1000 / 60) * count);
-        });
-      },
-    }
-  );
-
-  const [total, scrollTop] = await page.evaluate(() => {
-    const viewport = document.querySelector('.affine-default-viewport');
-    if (!viewport) {
-      throw new Error();
-    }
-
-    return [
-      viewport.querySelector('.affine-page-selected-rects-container')?.children
-        .length || 0,
-      viewport.scrollTop,
-    ] as const;
-  });
-
-  expect(total).toBe(3 + 5 + 3);
-  expect(Math.ceil(scrollTop)).toBe(distance);
-=======
 test('should indent multi-selection block', async ({ page }) => {
   await enterPlaygroundRoom(page);
   await initEmptyParagraphState(page);
@@ -1180,5 +1009,175 @@
   </affine:frame>
 </affine:page>`
   );
->>>>>>> b55e9fe6
+});
+
+// ↑
+test('should keep selection state when scrolling backward', async ({
+  page,
+}) => {
+  await enterPlaygroundRoom(page);
+  await initEmptyParagraphState(page);
+  await initThreeParagraphs(page);
+
+  await assertRichTexts(page, ['123', '456', '789']);
+
+  for (let i = 0; i < 6; i++) {
+    await pressEnter(page);
+  }
+
+  await type(page, '987');
+  await pressEnter(page);
+  await type(page, '654');
+  await pressEnter(page);
+  await type(page, '321');
+
+  const data = new Array(5).fill(`
+`);
+  data.unshift(...['123', '456', '789']);
+  data.push(...['987', '654', '321']);
+  await assertRichTexts(page, data);
+
+  const [viewport, container, distance] = await page.evaluate(() => {
+    const viewport = document.querySelector('.affine-default-viewport');
+    if (!viewport) {
+      throw new Error();
+    }
+    const distance = viewport.scrollHeight - viewport.clientHeight;
+    viewport.scrollTo(0, distance);
+
+    const container = viewport.querySelector(
+      '.affine-block-children-container'
+    );
+    if (!container) {
+      throw new Error();
+    }
+    return [
+      viewport.getBoundingClientRect(),
+      container.getBoundingClientRect(),
+      distance,
+    ] as const;
+  });
+
+  await page.mouse.move(0, 0);
+
+  await dragBetweenCoords(
+    page,
+    {
+      x: container.right + 1,
+      y: viewport.height - 1,
+    },
+    {
+      x: container.right - 1,
+      y: 1,
+    },
+    {
+      // dont release mouse
+      beforeMouseUp: async () => {
+        await new Promise(resolve => {
+          const count = distance / (10 * 0.25);
+          setTimeout(resolve, (1000 / 60) * count);
+        });
+      },
+    }
+  );
+
+  const [total, scrollTop] = await page.evaluate(() => {
+    const viewport = document.querySelector('.affine-default-viewport');
+    if (!viewport) {
+      throw new Error();
+    }
+
+    return [
+      viewport.querySelector('.affine-page-selected-rects-container')?.children
+        .length || 0,
+      viewport.scrollTop,
+    ] as const;
+  });
+
+  expect(total).toBe(3 + 5 + 3);
+  expect(scrollTop).toBe(0);
+});
+
+// ↓
+test('should keep selection state when scrolling forward', async ({ page }) => {
+  await enterPlaygroundRoom(page);
+  await initEmptyParagraphState(page);
+  await initThreeParagraphs(page);
+
+  await assertRichTexts(page, ['123', '456', '789']);
+
+  for (let i = 0; i < 6; i++) {
+    await pressEnter(page);
+  }
+
+  await type(page, '987');
+  await pressEnter(page);
+  await type(page, '654');
+  await pressEnter(page);
+  await type(page, '321');
+
+  const data = new Array(5).fill(`
+`);
+  data.unshift(...['123', '456', '789']);
+  data.push(...['987', '654', '321']);
+  await assertRichTexts(page, data);
+
+  const [viewport, container, distance] = await page.evaluate(() => {
+    const viewport = document.querySelector('.affine-default-viewport');
+    if (!viewport) {
+      throw new Error();
+    }
+    const distance = viewport.scrollHeight - viewport.clientHeight;
+
+    const container = viewport.querySelector(
+      '.affine-block-children-container'
+    );
+    if (!container) {
+      throw new Error();
+    }
+    return [
+      viewport.getBoundingClientRect(),
+      container.getBoundingClientRect(),
+      distance,
+    ] as const;
+  });
+
+  await page.mouse.move(0, 0);
+
+  await dragBetweenCoords(
+    page,
+    {
+      x: container.right + 1,
+      y: 1,
+    },
+    {
+      x: container.right - 1,
+      y: viewport.height - 1,
+    },
+    {
+      // dont release mouse
+      beforeMouseUp: async () => {
+        await new Promise(resolve => {
+          const count = distance / (10 * 0.25);
+          setTimeout(resolve, (1000 / 60) * count);
+        });
+      },
+    }
+  );
+
+  const [total, scrollTop] = await page.evaluate(() => {
+    const viewport = document.querySelector('.affine-default-viewport');
+    if (!viewport) {
+      throw new Error();
+    }
+
+    return [
+      viewport.querySelector('.affine-page-selected-rects-container')?.children
+        .length || 0,
+      viewport.scrollTop,
+    ] as const;
+  });
+
+  expect(total).toBe(3 + 5 + 3);
+  expect(Math.ceil(scrollTop)).toBe(distance);
 });