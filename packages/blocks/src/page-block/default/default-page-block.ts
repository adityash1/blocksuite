/// <reference types="vite/client" />
import { BLOCK_ID_ATTR, SCROLL_THRESHOLD } from '@blocksuite/global/config';
import { assertExists } from '@blocksuite/global/utils';
import { Utils } from '@blocksuite/store';
import {
  BaseBlockModel,
  DisposableGroup,
  Page,
  Signal,
  Text,
} from '@blocksuite/store';
import autosize from 'autosize';
import { css, html } from 'lit';
import { customElement, property, query, state } from 'lit/decorators.js';

import {
  asyncFocusRichText,
  BlockChildrenContainer,
  type BlockHost,
  getCurrentRange,
  getRichTextByModel,
  hotkey,
  isMultiBlockRange,
  SelectionPosition,
} from '../../__internal__/index.js';
import { getService } from '../../__internal__/service.js';
import { NonShadowLitElement } from '../../__internal__/utils/lit.js';
import type { DragHandle } from '../../components/index.js';
import type { PageBlockModel } from '../index.js';
import { bindHotkeys, removeHotkeys } from '../utils/bind-hotkey.js';
import { deleteModelsByRange, tryUpdateFrameSize } from '../utils/index.js';
import {
  CodeBlockOptionContainer,
  EmbedEditingContainer,
  EmbedSelectedRectsContainer,
  FrameSelectionRect,
  SelectedRectsContainer,
} from './components.js';
import { DefaultSelectionManager } from './selection-manager.js';
import {
  createDragHandle,
  getAllowSelectedBlocks,
  isControlledKeyboardEvent,
} from './utils.js';

export interface EmbedEditingState {
  position: { x: number; y: number };
  model: BaseBlockModel;
}

export type CodeBlockOption = EmbedEditingState;

export interface DefaultPageSignals {
  updateFrameSelectionRect: Signal<DOMRect | null>;
  updateSelectedRects: Signal<DOMRect[]>;
  updateEmbedRects: Signal<DOMRect[]>;
  updateEmbedEditingState: Signal<EmbedEditingState | null>;
  updateCodeBlockOption: Signal<CodeBlockOption | null>;
  nativeSelection: Signal<boolean>;
}

// https://stackoverflow.com/a/2345915
function focusTextEnd(input: HTMLTextAreaElement) {
  const current = input.value;
  input.focus();
  input.value = '';
  input.value = current;
}

@customElement('affine-default-page')
export class DefaultPageBlockComponent
  extends NonShadowLitElement
  implements BlockHost
{
  static styles = css`
    .affine-default-viewport {
      position: relative;
      overflow-x: hidden;
      overflow-y: auto;
      height: 100%;
    }

    .affine-default-page-block-container {
      font-family: var(--affine-font-family);
      font-size: var(--affine-font-base);
      line-height: var(--affine-line-height);
      color: var(--affine-text-color);
      font-weight: 400;
      width: var(--affine-editor-width);
      margin: 0 auto;
      /* cursor: crosshair; */
      cursor: default;

      min-height: calc(100% - 78px);
      height: auto;
      overflow: hidden;
      padding-bottom: 150px;
    }

    .affine-default-page-block-container > .affine-block-children-container {
      padding-left: 0;
    }

    .affine-default-page-block-title {
      /* autosize will calculate height automatically */
      height: 0;
      width: 100%;
      font-size: 40px;
      line-height: 50px;
      font-weight: 700;
      outline: none;
      resize: none;
      border: 0;
      font-family: inherit;
      color: inherit;
    }

    .affine-default-page-block-title::placeholder {
      color: var(--affine-placeholder-color);
    }

    .affine-default-page-block-title:disabled {
      background-color: transparent;
    }

    .affine-default-page-block-title-container {
      margin-top: 78px;
    }
  `;

  @property()
  page!: Page;

  @property()
  readonly = false;

  flavour = 'affine:page' as const;

  selection!: DefaultSelectionManager;
  getService = getService;

  lastSelectionPosition: SelectionPosition = 'start';

  /**
   * shard components
   */
  components: {
    dragHandle: DragHandle | null;
  } = {
    dragHandle: null,
  };

  @property()
  mouseRoot!: HTMLElement;

  @state()
  frameSelectionRect: DOMRect | null = null;

  @state()
  viewportScrollOffset = {
    left: 0,
    top: 0,
  };

  @state()
  selectedRects: DOMRect[] = [];

  @state()
  selectEmbedRects: DOMRect[] = [];

  @state()
  embedEditingState!: EmbedEditingState | null;

  @state()
  codeBlockOption!: CodeBlockOption | null;

  @query('.affine-default-viewport')
  defaultViewportElement!: HTMLDivElement;

  signals: DefaultPageSignals = {
    updateFrameSelectionRect: new Signal<DOMRect | null>(),
    updateSelectedRects: new Signal<DOMRect[]>(),
    updateEmbedRects: new Signal<DOMRect[]>(),
    updateEmbedEditingState: new Signal<EmbedEditingState | null>(),
    updateCodeBlockOption: new Signal<CodeBlockOption | null>(),
    nativeSelection: new Signal<boolean>(),
  };

  public isCompositionStart = false;

  @property({ hasChanged: () => true })
  model!: PageBlockModel;

  @query('.affine-default-page-block-title')
  private _title!: HTMLTextAreaElement;

  private async _onTitleKeyDown(e: KeyboardEvent) {
    const hasContent = !this.page.isEmpty;
    const { page, model, _title } = this;

    if (e.key === 'Enter' && hasContent) {
      assertExists(_title.selectionStart);
      const titleCursorIndex = _title.selectionStart;
      const contentLeft = _title.value.slice(0, titleCursorIndex);
      const contentRight = _title.value.slice(titleCursorIndex);

      const defaultFrame = model.children[0];
      const props = {
        flavour: 'affine:paragraph',
        text: new Text(contentRight),
      };
      // Fixes: https://github.com/toeverything/blocksuite/pull/1008
      //  A workaround that fixes rich-text still be listened when press enter on title.
      //  Other solutions like `quill.disable()` or remove all listener when blur will won't work.
      const block = defaultFrame.children.find(block =>
        getRichTextByModel(block)
      );
      if (block) {
        await asyncFocusRichText(this.page, block.id);
      }
      const newFirstParagraphId = page.addBlock(props, defaultFrame, 0);
      page.updateBlock(model, { title: contentLeft });
      page.workspace.setPageMeta(page.id, { title: contentLeft });
      asyncFocusRichText(this.page, newFirstParagraphId);
    } else if (e.key === 'ArrowDown' && hasContent) {
      e.preventDefault();
      asyncFocusRichText(page, model.children[0].children[0].id);
    }
  }

  private _onTitleInput(e: InputEvent) {
    const { page } = this;

    if (!this.model.id) {
      const title = (e.target as HTMLTextAreaElement).value;
      const pageId = page.addBlock({ flavour: 'affine:page', title });
      const frameId = page.addBlock({ flavour: 'affine:frame' }, pageId);
      page.addBlock({ flavour: 'affine:paragraph' }, frameId);
      return;
    }

    let title = (e.target as HTMLTextAreaElement).value;
    if (title.endsWith('\n')) {
      title = title.slice(0, -1);
    }
    page.updateBlock(this.model, { title });
    page.workspace.setPageMeta(page.id, { title });
  }

  // FIXME: keep embed selected rects after scroll
  private _onWheel = (e: WheelEvent) => {
    // block selection support scroll, therefore we do not clear selection
    const isBlockMode = this.selection.state.type === 'block';
    if (!isBlockMode) {
      this.selection.state.clear();
    }
    this.signals.updateEmbedRects.emit([]);
    this.signals.updateEmbedEditingState.emit(null);

    const { scrollTop, scrollLeft, scrollHeight, clientHeight } =
      this.defaultViewportElement;
    const max = scrollHeight - clientHeight;
    let top = e.deltaY / 2;
    if (top > 0) {
      if (Math.ceil(scrollTop) === max) return;

      top = Math.min(top, max - scrollTop);
    } else if (top < 0) {
      if (scrollTop === 0) return;

      top = Math.max(top, -scrollTop);
    }

    const { startPoint, endPoint } = this.selection.state;
    if (startPoint && endPoint) {
      e.preventDefault();

      // FIXME: need smooth
      this.defaultViewportElement.scrollTop += top;

      this.selection.updateSelectionRect(
        startPoint,
        {
          x: endPoint.x,
          y: endPoint.y + top,
        },
        { scrollLeft, scrollTop }
      );
    }
  };

  // See https://developer.mozilla.org/en-US/docs/Web/API/Window/resize_event
  // May need optimization
  private _onResize = (_: Event) => {
    this.selection.refreshSelectedBlocksRects();
  };

  private _onScroll = (e: Event) => {
    const { scrollLeft, scrollTop } = e.target as Element;
    this.selection.refreshSelectionRect({ scrollLeft, scrollTop });
  };

  update(changedProperties: Map<string, unknown>) {
    if (changedProperties.has('mouseRoot') && changedProperties.has('page')) {
      this.selection = new DefaultSelectionManager({
        page: this.page,
        mouseRoot: this.mouseRoot,
        signals: this.signals,
        container: this,
        threshold: SCROLL_THRESHOLD / 2, // 50
      });
    }

    this._tryUpdateMetaTitle();
    super.update(changedProperties);
  }

  // happens on undo/redo (model update)
  private _tryUpdateMetaTitle() {
    const { _title } = this;
    if (!_title || _title.value === undefined) {
      return;
    }

    const { page } = this;
    if (_title.value !== page.meta.title) {
      page.workspace.setPageMeta(page.id, { title: this._title.value });
    }
  }

  private _handleCompositionStart = () => {
    this.isCompositionStart = true;
  };

  private _handleCompositionEnd = () => {
    this.isCompositionStart = false;
  };

  // Fixes: https://github.com/toeverything/blocksuite/issues/200
  // We shouldn't prevent user input, because there could have CN/JP/KR... input,
  //  that have pop-up for selecting local characters.
  // So we could just hook on the keydown event and detect whether user input a new character.
  private _handleNativeKeydown = (e: KeyboardEvent) => {
    if (isControlledKeyboardEvent(e)) {
      return;
    }
    // Only the length of character buttons is 1
    if (
      (e.key.length === 1 || e.key === 'Enter') &&
      window.getSelection()?.type === 'Range'
    ) {
      const range = getCurrentRange();
      if (isMultiBlockRange(range)) {
        deleteModelsByRange(this.page);
      }
      window.removeEventListener('keydown', this._handleNativeKeydown);
    } else if (window.getSelection()?.type !== 'Range') {
      // remove, user don't have native selection
      window.removeEventListener('keydown', this._handleNativeKeydown);
    }
  };

  private _initDragHandle = () => {
    const createHandle = () => {
      this.components.dragHandle = createDragHandle(this);
      this.components.dragHandle.getDropAllowedBlocks = draggingBlock => {
        if (
          draggingBlock &&
          Utils.doesInsideBlockByFlavour(
            this.page,
            draggingBlock,
            'affine:database'
          )
        ) {
          return getAllowSelectedBlocks(
            this.page.getParent(draggingBlock) as BaseBlockModel
          );
        }
        return getAllowSelectedBlocks(this.model);
      };
    };
    if (
      this.page.awarenessStore.getFlag('enable_drag_handle') &&
      !this.components.dragHandle
    ) {
      createHandle();
    }
    this._disposables.add(
      this.page.awarenessStore.signals.update.subscribe(
        msg => msg.state?.flags.enable_drag_handle,
        enable => {
          if (enable) {
            if (!this.components.dragHandle) {
              createHandle();
            }
          } else {
            this.components.dragHandle?.remove();
            this.components.dragHandle = null;
          }
        },
        {
          filter: msg => msg.id === this.page.doc.clientID,
        }
      )
    );
  };

  private _getViewportScrollOffset() {
    const container = this.defaultViewportElement;
    const rect = container.getBoundingClientRect();
    return {
      left: container.scrollLeft - rect.left,
      top: container.scrollTop - rect.top,
    };
  }

  firstUpdated() {
    autosize(this._title);
    bindHotkeys(this.page, this.selection, this.signals);

    hotkey.enableHotkey();
    this.model.propsUpdated.on(() => {
      if (this.model.title !== this._title.value) {
        this._title.value = this.model.title || '';
        this.requestUpdate();
        autosize.update(this._title);
      }
    });

    this.signals.updateFrameSelectionRect.on(rect => {
      this.frameSelectionRect = rect;
      this.requestUpdate();
    });
    this.signals.updateSelectedRects.on(rects => {
      this.viewportScrollOffset = this._getViewportScrollOffset();
      this.selectedRects = rects;
      this.requestUpdate();
    });
    this.signals.updateEmbedRects.on(rects => {
      this.selectEmbedRects = rects;
      this.requestUpdate();
    });
    this.signals.updateEmbedEditingState.on(embedEditingState => {
      this.embedEditingState = embedEditingState;
      this.requestUpdate();
    });
    this.signals.updateCodeBlockOption.on(codeBlockOption => {
      this.codeBlockOption = codeBlockOption;
      this.requestUpdate();
    });

    this.signals.nativeSelection.on(bind => {
      if (bind) {
        window.addEventListener('keydown', this._handleNativeKeydown);
      } else {
        window.removeEventListener('keydown', this._handleNativeKeydown);
      }
    });

    tryUpdateFrameSize(this.page, 1);
    this.addEventListener('keydown', e => {
      if (e.ctrlKey || e.metaKey || e.shiftKey) return;
      tryUpdateFrameSize(this.page, 1);
    });

    this.defaultViewportElement.addEventListener('wheel', this._onWheel);
    this.defaultViewportElement.addEventListener('scroll', this._onScroll);
    window.addEventListener('resize', this._onResize);
    window.addEventListener('compositionstart', this._handleCompositionStart);
    window.addEventListener('compositionend', this._handleCompositionEnd);

    this.setAttribute(BLOCK_ID_ATTR, this.model.id);
    focusTextEnd(this._title);
  }

  private _disposables = new DisposableGroup();

  override connectedCallback() {
    super.connectedCallback();
    this._initDragHandle();
  }

  override disconnectedCallback() {
    super.disconnectedCallback();
    this._disposables.dispose();
    this.components.dragHandle?.remove();

    removeHotkeys();
    this.selection.dispose();
    this.defaultViewportElement.removeEventListener('wheel', this._onWheel);
    this.defaultViewportElement.removeEventListener('scroll', this._onScroll);
    window.removeEventListener('resize', this._onResize);
    window.removeEventListener(
      'compositionstart',
      this._handleCompositionStart
    );
    window.removeEventListener('compositionend', this._handleCompositionEnd);
  }

  render() {
    const childrenContainer = BlockChildrenContainer(this.model, this, () =>
      this.requestUpdate()
    );
<<<<<<< HEAD
    const selectionRect = FrameSelectionRect(this.frameSelectionRect);
=======
    const selectionRect = FrameSelectionRect(
      this.frameSelectionRect
      // We don't need viewport offset as frameSelectionRect is already an absolute rect
      // this.viewportScrollOffset
    );
>>>>>>> bd31ecc9
    const selectedRectsContainer = SelectedRectsContainer(
      this.selectedRects,
      this.viewportScrollOffset
    );
    const selectedEmbedContainer = EmbedSelectedRectsContainer(
      this.selectEmbedRects,
      this.viewportScrollOffset
    );
    const embedEditingContainer = EmbedEditingContainer(
      this.embedEditingState,
      this.signals
    );
    const codeBlockOptionContainer = CodeBlockOptionContainer(
      this.codeBlockOption
    );
    return html`
      <div class="affine-default-viewport">
        <div class="affine-default-page-block-container">
          ${selectedRectsContainer}
          <div class="affine-default-page-block-title-container">
            <textarea
              ?disabled=${this.readonly}
              .value=${this.model.title}
              placeholder="Title"
              data-block-is-title="true"
              class="affine-default-page-block-title"
              @keydown=${this._onTitleKeyDown}
              @input=${this._onTitleInput}
            ></textarea>
          </div>
          ${childrenContainer}
        </div>
        ${selectionRect} ${selectedEmbedContainer} ${embedEditingContainer}
        ${codeBlockOptionContainer}
      </div>
    `;
  }
}

declare global {
  interface HTMLElementTagNameMap {
    'affine-default-page': DefaultPageBlockComponent;
  }
}<|MERGE_RESOLUTION|>--- conflicted
+++ resolved
@@ -501,15 +501,7 @@
     const childrenContainer = BlockChildrenContainer(this.model, this, () =>
       this.requestUpdate()
     );
-<<<<<<< HEAD
     const selectionRect = FrameSelectionRect(this.frameSelectionRect);
-=======
-    const selectionRect = FrameSelectionRect(
-      this.frameSelectionRect
-      // We don't need viewport offset as frameSelectionRect is already an absolute rect
-      // this.viewportScrollOffset
-    );
->>>>>>> bd31ecc9
     const selectedRectsContainer = SelectedRectsContainer(
       this.selectedRects,
       this.viewportScrollOffset
