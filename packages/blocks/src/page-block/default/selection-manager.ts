--- conflicted
+++ resolved
@@ -332,6 +332,7 @@
   }
 
   clearBlockSelection() {
+    this.type = 'none';
     this._startPoint = null;
     this._endPoint = null;
     this.focusedBlockIndex = -1;
@@ -491,12 +492,11 @@
     let { scrollTop } = viewport;
     const max = scrollHeight - clientHeight;
 
-    assertExists(this.state.startPoint);
-    assertExists(this.state.endPoint);
-
     const { startPoint, endPoint } = this.state;
 
-<<<<<<< HEAD
+    assertExists(startPoint);
+    assertExists(endPoint);
+
     let auto = true;
     const autoScroll = () => {
       if (!auto) {
@@ -547,13 +547,6 @@
 
     this.state.clearRaf();
     this.state.rafID = requestAnimationFrame(autoScroll);
-=======
-    this.setSelectedBlocks(
-      findBlocksWithSubtree(blockCache, selectedBlocksWithoutSubtrees),
-      rects
-    );
-    this._signals.updateFrameSelectionRect.emit(selectionRect);
->>>>>>> 0f742df3
   }
 
   private _onBlockSelectionDragEnd(_: SelectionEvent) {
@@ -821,12 +814,7 @@
     this._signals.updateFrameSelectionRect.emit(null);
     this._signals.updateEmbedEditingState.emit(null);
     this._signals.updateEmbedRects.emit([]);
-<<<<<<< HEAD
     this.state.clearBlockSelection();
-=======
-    this.state.type = 'none';
-    this.state.clear();
->>>>>>> 0f742df3
   }
 
   dispose() {
@@ -874,7 +862,7 @@
       ({ block }) => blockCache.get(block) as DOMRect
     );
 
-    this._setSelectedBlocks(
+    this.setSelectedBlocks(
       findBlocksWithSubtree(blockCache, selectedBlocksWithoutSubtrees),
       rects
     );
