--- conflicted
+++ resolved
@@ -1,11 +1,6 @@
 import { LitElement, html, css, unsafeCSS } from 'lit';
 import { customElement, property, state } from 'lit/decorators.js';
-<<<<<<< HEAD
 import style from './style.css';
-=======
-import { styleMap } from 'lit/directives/style-map.js';
-
->>>>>>> 512feba2
 import {
   BLOCK_ID_ATTR,
   commonTextActiveHandler,
@@ -13,20 +8,22 @@
 } from '@blocksuite/shared';
 import type { ParagraphBlockModel } from './paragraph-model';
 
-<<<<<<< HEAD
-@customElement('paragraph-block-element')
-export class ParagraphBlockElement extends LitElement {
-  static styles = css`
-    ${unsafeCSS(style)}
-  `;
-
-=======
+// <<<<<<< HEAD
+// @customElement('paragraph-block-element')
+// export class ParagraphBlockElement extends LitElement {
+//   static styles = css`
+//     ${unsafeCSS(style)}
+//   `;
+//
+// =======
 import { BlockChildrenContainer } from '../__internal__';
 import '../__internal__';
 
 @customElement('paragraph-block')
 export class ParagraphBlockComponent extends LitElement {
->>>>>>> 512feba2
+  static styles = css`
+    ${unsafeCSS(style)}
+  `;
   @property({
     hasChanged() {
       return true;
