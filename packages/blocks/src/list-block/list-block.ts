--- conflicted
+++ resolved
@@ -1,30 +1,21 @@
 import { LitElement, html, css, unsafeCSS } from 'lit';
 import { customElement, property, state } from 'lit/decorators.js';
-
 import { BlockHost, commonTextActiveHandler } from '@blocksuite/shared';
 import { BLOCK_ID_ATTR } from '@blocksuite/shared';
+import type { ListBlockModel } from './list-model';
+import { getListIcon } from './utils/get-list-icon';
 
-import type { ListBlockModel } from './list-model';
-<<<<<<< HEAD
-import { getListIcon } from './utils/get-list-icon';
-import '../__internal__/rich-text/rich-text';
 import style from './style.css';
-
-@customElement('list-block-element')
-export class ListBlockElement extends LitElement {
-  static styles = css`
-    ${unsafeCSS(style)}
-  `;
-
-=======
-import { getListIcon } from './utils';
 
 import { BlockChildrenContainer } from '../__internal__';
 import '../__internal__';
 
 @customElement('list-block')
 export class ListBlockComponent extends LitElement {
->>>>>>> 512feba2
+  static styles = css`
+    ${unsafeCSS(style)}
+  `;
+
   @property({
     hasChanged() {
       return true;
@@ -67,13 +58,8 @@
   render() {
     this.setAttribute(BLOCK_ID_ATTR, this.model.id);
 
-<<<<<<< HEAD
     const listIcon = getListIcon(this.host, this.model);
-    const childrenContainer = getBlockChildrenContainer(this.model, this.host);
-=======
-    const listIcon = getListIcon(this.model);
     const childrenContainer = BlockChildrenContainer(this.model, this.host);
->>>>>>> 512feba2
 
     return html`
       <div
