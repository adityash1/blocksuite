--- conflicted
+++ resolved
@@ -112,14 +112,6 @@
       childInfo && children.push(childInfo);
     });
 
-<<<<<<< HEAD
-    return new ClipItem(
-      CLIPBOARD_MIMETYPE.BLOCKS_CLIP_WRAPPED,
-      JSON.stringify({
-        data: selectBlocks,
-      })
-    );
-=======
     const delta = model?.text?.sliceToDelta(
       selectBlockInfo.startPos || 0,
       selectBlockInfo.endPos
@@ -130,7 +122,6 @@
       children: children,
     };
     return blockInfo;
->>>>>>> 658e56d4
   }
 
   private _getTextClip(): ClipItem {
