import { LitElement, html } from 'lit';
import { customElement, state, query } from 'lit/decorators.js';
import { BlockHost, HotKeysManage } from '@blocksuite/shared';
import { SelectionManager, MouseManager } from '../..';
import { Store } from '@blocksuite/store';
import { BlockSchema } from '../../block-loader';
import { Clipboard } from '../../clipboard';
import './debug-menu';
<<<<<<< HEAD
type PageBlockModel = InstanceType<typeof BlockMap.page>;
=======

type PageBlockModel = InstanceType<typeof BlockSchema.page>;
>>>>>>> 54edecf8

const params = new URLSearchParams(location.search);
const room = params.get('room') || 'virgo-default';

@customElement('page-container')
export class PageContainer extends LitElement implements BlockHost {
  @state()
  store = new Store(room).register(BlockSchema);

  @state()
  model!: PageBlockModel;

  @state()
  mouse = new MouseManager(this.addEventListener.bind(this));

  @state()
  selection = new SelectionManager(this);

  @state()
  clipboard = new Clipboard(this, this);

  @state()
  isEmptyPage = true;

  @query('.affine-block-placeholder-input')
  private _placeholderInput!: HTMLInputElement;

  @state()
  placeholderModel = new BlockSchema.page(this.store, {});

  constructor() {
    super();

    this._subscribeStore();
    this._tryInitFromVoidState();
    // @ts-ignore
    window.store = this.store;
    // @ts-ignore
    window.page = this;
    this._bindHotkeys();
    HotKeysManage.useScope('page');
  }

  private _bindHotkeys() {
    HotKeysManage.addHotkey(
      HotKeysManage.hotkeysMap.undo,
      'page',

      () => {
        this.store.undo();
      }
    );
    HotKeysManage.addHotkey(HotKeysManage.hotkeysMap.redo, 'page', () => {
      this.store.redo();
    });
    HotKeysManage.addHotkey(
      HotKeysManage.hotkeysMap.selectAll,
      'page',
      (e: Event) => {
        console.log('select all');
        e.preventDefault();
        let pageChildrenBlock = this.model.children.map(block => block.id);
        this.selection.selectedBlockIds = pageChildrenBlock;
      }
    );
  }

  private _subscribeStore() {
    // if undo to empty page, reset to empty placeholder
    this.store.slots.updated.on(() => {
      this.isEmptyPage = this.store.isEmpty;
    });

    this.store.slots.rootAdded.on(block => {
      this.model = block as PageBlockModel;
      this.model.childrenUpdated.on(() => this.requestUpdate());
      this.requestUpdate();
    });
  }

  private _initFromVoidState() {
    if (!this.isEmptyPage) return;

    this.store.addBlock({ flavour: 'page' });
    this.store.addBlock({ flavour: 'paragraph' });

    this.isEmptyPage = false;
  }

  private _tryInitFromVoidState() {
    window.addEventListener('mousemove', () => this._initFromVoidState(), {
      once: true,
    });
  }

  // disable shadow DOM to workaround quill
  createRenderRoot() {
    return this;
  }

  firstUpdated() {
    this._placeholderInput?.focus();
  }

  disconnectedCallback() {
    this.mouse.dispose();
    this.selection.dispose();
  }

  render() {
    const placeholderRoot = html`
      <page-block-element
        .model=${this.placeholderModel}
        .host=${this as BlockHost}
      ></page-block-element>
    `;

    const blockRoot = html`
      <page-block-element
        .model=${this.model}
        .host=${this as BlockHost}
      ></page-block-element>
    `;

    return html`
      <style>
        .affine-page-container {
          position: relative;
          padding: 10px 70px;
        }
      </style>
      <div class="affine-page-container">
        <debug-menu .page=${this as PageContainer}></debug-menu>
        <selection-rect
          .selectionManager=${this.selection}
          .pageModel=${this.model}
          .page=${this as PageContainer}
        ></selection-rect>
        ${this.isEmptyPage ? placeholderRoot : blockRoot}
      </div>
    `;
  }
}

declare global {
  interface HTMLElementTagNameMap {
    'page-container': PageContainer;
  }
}<|MERGE_RESOLUTION|>--- conflicted
+++ resolved
@@ -6,12 +6,8 @@
 import { BlockSchema } from '../../block-loader';
 import { Clipboard } from '../../clipboard';
 import './debug-menu';
-<<<<<<< HEAD
-type PageBlockModel = InstanceType<typeof BlockMap.page>;
-=======
 
 type PageBlockModel = InstanceType<typeof BlockSchema.page>;
->>>>>>> 54edecf8
 
 const params = new URLSearchParams(location.search);
 const room = params.get('room') || 'virgo-default';
